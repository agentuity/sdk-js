import { existsSync } from 'node:fs';
import { join } from 'node:path';
import type { Meter, Tracer } from '@opentelemetry/api';
import DiscordAPI from '../apis/discord';
import EmailAPI from '../apis/email';
import KeyValueAPI from '../apis/keyvalue';
import ObjectStoreAPI from '../apis/objectstore';
import PatchPortal from '../apis/patchportal';
import PromptAPI from '../apis/prompt/index.js';
import StreamAPIImpl from '../apis/stream';
import VectorAPI from '../apis/vector';
import type { Logger } from '../logger';
import { internal } from '../logger/internal';
import { createRouter } from '../router';
import type {
	AgentConfig,
	AgentContext,
	AgentHandler,
	AgentWelcome,
} from '../types';
import type { Server, ServerRoute, UnifiedServerConfig } from './types';

/**
 * Creates a unified server based on the runtime environment
 *
 * @param config - The server configuration
 * @returns A promise that resolves to a server instance
 */
async function createUnifiedServer(
	config: UnifiedServerConfig
): Promise<Server> {
	if (process.env.AGENTUITY_BUNDLER_RUNTIME === 'bunjs') {
		const server = await import('./bun');
		return new server.BunServer(config);
	}
	const server = await import('./node');
	return new server.NodeServer(config);
}

/**
 * Creates a server route from a module file
 *
 * @param filename - The path to the module file
 * @param path - The URL path for the route
 * @param context - The agent context
 * @param port - The port the server is running on
 * @returns A promise that resolves to a server route
 * @throws Error if no handler is found in the module
 */
async function createRoute(
	filename: string,
	path: string,
	context: AgentContext,
	agent: AgentConfig,
	port: number
): Promise<ServerRoute> {
	// biome-ignore lint/suspicious/noExplicitAny: dynamic module loading requires any
	let mod: any;
	try {
		mod = await import(filename);
	} catch (error) {
		internal.error('Error importing module', error);
		throw new Error(`Error importing module ${filename}: ${error}`);
	}

	let thehandler: AgentHandler | undefined;

	let thewelcome: AgentWelcome | undefined;

	if (mod.default) {
		thehandler = mod.default;
	} else {
		for (const key in mod) {
			if (key !== 'default' && mod[key] instanceof Function) {
				thehandler = mod[key];
				break;
			}
		}
	}
	for (const key in mod) {
		if (key === 'welcome' && mod[key] instanceof Function) {
			thewelcome = mod[key];
			break;
		}
	}
	if (!thehandler) {
		throw new Error(`No handler found in ${filename}`);
	}
	const handler = createRouter({
		context: { ...context, agent } as AgentContext,
		handler: thehandler,
		port,
	});
	return {
		agent,
		handler,
		welcome: thewelcome,
		method: 'POST',
		path,
	};
}

/**
 * Configuration for creating a server
 */
interface ServerConfig {
	context: AgentContext;
	directory: string;
	port: number;
	logger: Logger;
}

/**
 * Creates a server with routes from agent modules in a directory
 *
 * @param config - The server configuration
 * @returns A promise that resolves to a server instance
 * @throws Error if no routes are found in the directory
 */
export async function createServer({
	context,
	directory,
	port,
	logger,
}: ServerConfig) {
	const routes: ServerRoute[] = [];
	for (const agent of context.agents) {
		const filepath = join(directory, agent.filename);
		if (existsSync(filepath)) {
			const route = await createRoute(
				filepath,
				`/${agent.id}`,
				context,
				agent,
				port
			);
			routes.push(route);
			logger.info('registered %s at /%s', agent.name, agent.id);
		} else {
			throw new Error(`${filepath} does not exist for agent ${agent.name}`);
		}
	}
	if (routes.length === 0) {
		throw new Error(`No routes found in ${directory}`);
	}
	return createUnifiedServer({
		logger,
		port,
		routes,
		sdkVersion: context.sdkVersion,
	});
}

/**
 * Request parameters for creating a server context
 */
interface ServerContextRequest {
	tracer: Tracer;
	meter: Meter;
	logger: Logger;
	orgId?: string;
	projectId?: string;
	deploymentId?: string;
	runId?: string;
	sessionId?: string;
	devmode?: boolean;
	sdkVersion: string;
	agents: AgentConfig[];
}

/**
 * Ensures sessionId has the sess_ prefix
 */
function ensureSessionIdPrefix(sessionId: string): string {
	return sessionId.startsWith('sess_') ? sessionId : `sess_${sessionId}`;
}

const kv = new KeyValueAPI();
const vector = new VectorAPI();
const stream = new StreamAPIImpl();
const email = new EmailAPI();
const discord = new DiscordAPI();
const objectstore = new ObjectStoreAPI();
const prompts = new PromptAPI();

// PatchPortal will be initialized lazily since it's async
let patchportal: PatchPortal | null = null;

/**
 * Creates an agent context for server operations
 *
 * @param req - The server context request parameters
 * @returns An agent context object
 */
export async function createServerContext(
	req: ServerContextRequest
): Promise<AgentContext> {
	// Use sessionId if provided, otherwise fallback to runId, and ensure sess_ prefix
	const sessionId = ensureSessionIdPrefix(req.sessionId || req.runId || '');

	// Initialize PatchPortal if not already done
	if (!patchportal) {
		patchportal = await PatchPortal.getInstance();
	}
	await prompts.loadPrompts();

	return {
		devmode: req.devmode,
		sessionId,
		runId: sessionId, // For backward compatibility, runId = sessionId
		deploymentId: req.deploymentId,
		projectId: req.projectId,
		orgId: req.orgId,
		logger: req.logger,
		tracer: req.tracer,
		meter: req.meter,
		kv,
		vector,
		stream,
		email,
<<<<<<< HEAD
		_experimental_prompts: () => promptAPI.prompts,
		prompts: {
			getPrompt: (name: string) => promptAPI.prompts[name],
		},
=======
		prompts,
>>>>>>> 5bd84ff9
		discord,
		objectstore,
		patchportal,
		sdkVersion: req.sdkVersion,
		agents: req.agents,
		scope: 'local',
	} as unknown as AgentContext;
}<|MERGE_RESOLUTION|>--- conflicted
+++ resolved
@@ -218,14 +218,7 @@
 		vector,
 		stream,
 		email,
-<<<<<<< HEAD
-		_experimental_prompts: () => promptAPI.prompts,
-		prompts: {
-			getPrompt: (name: string) => promptAPI.prompts[name],
-		},
-=======
 		prompts,
->>>>>>> 5bd84ff9
 		discord,
 		objectstore,
 		patchportal,
