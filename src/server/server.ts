--- conflicted
+++ resolved
@@ -14,19 +14,8 @@
 	AgentHandler,
 	AgentWelcome,
 } from '../types';
-<<<<<<< HEAD
-import type { Logger } from '../logger';
-import type { ServerRoute } from './types';
-import { createRouter } from '../router';
-import KeyValueAPI from '../apis/keyvalue';
-import VectorAPI from '../apis/vector';
-import EmailAPI from '../apis/email';
-import DiscordAPI from '../apis/discord';
-import ObjectStoreAPI from '../apis/objectstore';
+import type { Server, ServerRoute, UnifiedServerConfig } from './types';
 import PromptAPI from '../apis/prompt';
-=======
-import type { Server, ServerRoute, UnifiedServerConfig } from './types';
->>>>>>> 11c64cd4
 
 /**
  * Creates a unified server based on the runtime environment
