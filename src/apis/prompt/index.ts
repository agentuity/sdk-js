// Main entry point for prompts - following POC pattern exactly

import fs from 'fs/promises';
import path from 'path';
import { pathToFileURL } from 'url';
<<<<<<< HEAD
import { internal } from '../../logger/internal';
import type { PromptsCollection } from './generic_types.js';
=======

import { internal } from '../../logger/internal';
import { processPromptMetadataConcat } from '../../utils/promptMetadata';
import type { GeneratedPromptsCollection } from './generated/index';
import { prompts as generatedPrompts } from './generated/index';
>>>>>>> 5bd84ff9

// Default empty prompts object
const defaultPrompts = {};

// Expected shape of generated module
interface GeneratedModule {
	prompts?: GeneratedPromptsCollection;
}

export default class PromptAPI {
	public prompts: GeneratedPromptsCollection;

	constructor() {
		// Initialize with empty prompts by default
		this.prompts = defaultPrompts;
	}

	/**
	 * Resolve possible paths for generated prompts using dynamic module resolution
	 */
	private async resolveGeneratedPaths(): Promise<string[]> {
		const paths: string[] = [];

		try {
			// Try to resolve the @agentuity/sdk package
			const sdkPath = require.resolve('@agentuity/sdk/package.json');
			const sdkRoot = path.dirname(sdkPath);

			// Add both dist and src paths relative to resolved package
			paths.push(
				path.join(sdkRoot, 'dist', 'apis', 'prompt', 'generated', '_index.js'),
				path.join(sdkRoot, 'src', 'apis', 'prompt', 'generated', '_index.js')
			);
		} catch {
			// Fallback to process.cwd() if package resolution fails
			// (e.g., in bundled/serverless environments)
			const fallbackRoot = process.cwd();
			paths.push(
				path.join(
					fallbackRoot,
					'node_modules',
					'@agentuity',
					'sdk',
					'dist',
					'apis',
					'prompt',
					'generated',
					'_index.js'
				),
				path.join(
					fallbackRoot,
					'node_modules',
					'@agentuity',
					'sdk',
					'src',
					'apis',
					'prompt',
					'generated',
					'_index.js'
				)
			);
		}

		return paths;
	}

	/**
	 * Type guard to validate generated module shape
	 */
	private isValidGeneratedModule(module: unknown): module is GeneratedModule {
		return (
			typeof module === 'object' &&
			module !== null &&
			((module as GeneratedModule).prompts === undefined ||
				typeof (module as GeneratedModule).prompts === 'object')
		);
	}

	// Method to load prompts dynamically (called by context)
	public async loadPrompts(): Promise<void> {
		internal.debug('loadPrompts() called');
		try {
			// Try multiple possible paths for the generated prompts
			let generatedModule: unknown;

			// Dynamic module resolution strategy
			const possiblePaths = await this.resolveGeneratedPaths();

			internal.debug('Trying absolute paths:', possiblePaths);
			for (const possiblePath of possiblePaths) {
				internal.debug('  Checking:', possiblePath);
				try {
					await fs.access(possiblePath);
					// Get file stats for cache-busting
					const stats = await fs.stat(possiblePath);
					const mtime = stats.mtime.getTime();

					// Convert to file URL with cache-busting query param
					const fileUrl = pathToFileURL(possiblePath).href + `?t=${mtime}`;

					// Use ESM dynamic import instead of require
					generatedModule = await import(fileUrl);
					internal.debug('  Successfully loaded from:', possiblePath);
					break;
				} catch {}
			}

			if (!generatedModule) {
				throw new Error('Generated prompts file not found');
			}

			// Type guard to ensure generatedModule has expected shape
			if (!this.isValidGeneratedModule(generatedModule)) {
				throw new Error('Generated module has invalid shape');
			}

			internal.debug('Generated module:', generatedModule);
			internal.debug(
				'Prompts in module:',
				Object.keys(generatedModule.prompts || {})
			);
			this.prompts =
<<<<<<< HEAD
				generatedModule.prompts || (defaultPrompts as PromptsCollection);
=======
				generatedModule.prompts ||
				(defaultPrompts as GeneratedPromptsCollection);
>>>>>>> 5bd84ff9
			internal.debug('Final prompts:', Object.keys(this.prompts));
		} catch (error) {
			// Fallback to empty prompts if generated file doesn't exist
			internal.error(
				'Error loading prompts:',
				error instanceof Error ? error.message : String(error)
			);
			this.prompts = defaultPrompts;
			internal.warn(
				'⚠️  No generated prompts found. Run `agentuity bundle` to generate prompts from src/prompts.yaml'
			);
		}
	}

	/**
	 * Get a prompt by name
	 * @param name The prompt slug/name
	 * @returns The prompt object or undefined
	 */
	public getPrompt(name: string) {
		return this.prompts[name];
	}

	/**
	 * Concatenate metadata from multiple prompt slugs into an array
	 * @param args Array of prompt slugs to concatenate
	 * @returns Array of metadata objects for each found prompt
	 */
	public async concat(...args: string[]): Promise<string> {
		return processPromptMetadataConcat(args);
	}
}

<<<<<<< HEAD
// Re-export generated types and prompts (following POC pattern)
export { defaultPrompts };

// Conditional exports for generated content
let PromptConfig: any;
let PromptName: any;
let GeneratedPromptsCollection: any;
let prompts: any;

try {
	const generatedModule = require('./generated/_index.js');
	PromptConfig = generatedModule.PromptConfig;
	PromptName = generatedModule.PromptName;
	GeneratedPromptsCollection = generatedModule.GeneratedPromptsCollection;
	prompts = generatedModule.prompts;
} catch {
	// Fallback to placeholder values when generated content doesn't exist
	PromptConfig = {};
	PromptName = {};
	GeneratedPromptsCollection = {};
	prompts = {};
}

export { PromptConfig, PromptName, GeneratedPromptsCollection, prompts };
export * from './generic_types.js';
=======
// Re-export prompts
export { defaultPrompts, generatedPrompts as prompts };
>>>>>>> 5bd84ff9
<|MERGE_RESOLUTION|>--- conflicted
+++ resolved
@@ -3,16 +3,11 @@
 import fs from 'fs/promises';
 import path from 'path';
 import { pathToFileURL } from 'url';
-<<<<<<< HEAD
-import { internal } from '../../logger/internal';
-import type { PromptsCollection } from './generic_types.js';
-=======
 
 import { internal } from '../../logger/internal';
 import { processPromptMetadataConcat } from '../../utils/promptMetadata';
 import type { GeneratedPromptsCollection } from './generated/index';
 import { prompts as generatedPrompts } from './generated/index';
->>>>>>> 5bd84ff9
 
 // Default empty prompts object
 const defaultPrompts = {};
@@ -135,12 +130,8 @@
 				Object.keys(generatedModule.prompts || {})
 			);
 			this.prompts =
-<<<<<<< HEAD
-				generatedModule.prompts || (defaultPrompts as PromptsCollection);
-=======
 				generatedModule.prompts ||
 				(defaultPrompts as GeneratedPromptsCollection);
->>>>>>> 5bd84ff9
 			internal.debug('Final prompts:', Object.keys(this.prompts));
 		} catch (error) {
 			// Fallback to empty prompts if generated file doesn't exist
@@ -174,33 +165,5 @@
 	}
 }
 
-<<<<<<< HEAD
-// Re-export generated types and prompts (following POC pattern)
-export { defaultPrompts };
-
-// Conditional exports for generated content
-let PromptConfig: any;
-let PromptName: any;
-let GeneratedPromptsCollection: any;
-let prompts: any;
-
-try {
-	const generatedModule = require('./generated/_index.js');
-	PromptConfig = generatedModule.PromptConfig;
-	PromptName = generatedModule.PromptName;
-	GeneratedPromptsCollection = generatedModule.GeneratedPromptsCollection;
-	prompts = generatedModule.prompts;
-} catch {
-	// Fallback to placeholder values when generated content doesn't exist
-	PromptConfig = {};
-	PromptName = {};
-	GeneratedPromptsCollection = {};
-	prompts = {};
-}
-
-export { PromptConfig, PromptName, GeneratedPromptsCollection, prompts };
-export * from './generic_types.js';
-=======
 // Re-export prompts
-export { defaultPrompts, generatedPrompts as prompts };
->>>>>>> 5bd84ff9
+export { defaultPrompts, generatedPrompts as prompts };