// Main entry point for prompts - following POC pattern exactly

import fs from 'node:fs/promises';
import path from 'node:path';
import { pathToFileURL } from 'node:url';

import { internal } from '../../logger/internal';
import { processPromptMetadataConcat } from '../../utils/promptMetadata';
import type { GeneratedPromptsCollection } from './generated/index';
import { prompts as generatedPrompts } from './generated/index';

// Default empty prompts object
const defaultPrompts = {};

// Expected shape of generated module
interface GeneratedModule {
	prompts?: GeneratedPromptsCollection;
}

export default class PromptAPI {
	public prompts: GeneratedPromptsCollection;

	constructor() {
		// Initialize with empty prompts by default
		this.prompts = defaultPrompts;
	}

	/**
	 * Resolve possible paths for generated prompts using dynamic module resolution
	 */
	private async resolveGeneratedPaths(): Promise<string[]> {
		const paths: string[] = [];

		try {
			// Try to resolve the @agentuity/sdk package
			const sdkPath = require.resolve('@agentuity/sdk/package.json');
			const sdkRoot = path.dirname(sdkPath);

			// Add both dist and src paths relative to resolved package
			paths.push(
				path.join(sdkRoot, 'dist', 'apis', 'prompt', 'generated', '_index.js'),
				path.join(sdkRoot, 'src', 'apis', 'prompt', 'generated', '_index.js')
			);
		} catch {
			// Fallback to process.cwd() if package resolution fails
			// (e.g., in bundled/serverless environments)
			const fallbackRoot = process.cwd();
			paths.push(
				path.join(
					fallbackRoot,
					'node_modules',
					'@agentuity',
					'sdk',
					'dist',
					'apis',
					'prompt',
					'generated',
					'_index.js'
				),
				path.join(
					fallbackRoot,
					'node_modules',
					'@agentuity',
					'sdk',
					'src',
					'apis',
					'prompt',
					'generated',
					'_index.js'
				)
			);
		}

		return paths;
	}

	/**
	 * Type guard to validate generated module shape
	 */
	private isValidGeneratedModule(module: unknown): module is GeneratedModule {
		return (
			typeof module === 'object' &&
			module !== null &&
			((module as GeneratedModule).prompts === undefined ||
				typeof (module as GeneratedModule).prompts === 'object')
		);
	}

	// Method to load prompts dynamically (called by context)
	public async loadPrompts(): Promise<void> {
		try {
			// Try multiple possible paths for the generated prompts
			let generatedModule: unknown;

			// Dynamic module resolution strategy
			const possiblePaths = await this.resolveGeneratedPaths();

			internal.debug('Trying absolute paths:', possiblePaths);
			const attemptErrors: string[] = [];
			for (const possiblePath of possiblePaths) {
				internal.debug('  Checking:', possiblePath);
				try {
					await fs.access(possiblePath);
					internal.debug('  ✓ File exists:', possiblePath);

					// Get file stats for cache-busting
					const stats = await fs.stat(possiblePath);
					const mtime = stats.mtime.getTime();

					// Convert to file URL with cache-busting query param
<<<<<<< HEAD
					const fileUrl = pathToFileURL(possiblePath).href + `?t=${mtime}`;
					internal.debug('  Importing from:', fileUrl);
=======
					const fileUrl = `${pathToFileURL(possiblePath).href}?t=${mtime}`;
>>>>>>> ecbe795a

					// Use ESM dynamic import instead of require
					generatedModule = await import(fileUrl);
					internal.debug('  ✓ Successfully loaded from:', possiblePath);
					break;
				} catch (error) {
					const errorMsg =
						error instanceof Error ? error.message : String(error);
					internal.debug(`  ✗ Failed to load ${possiblePath}: ${errorMsg}`);
					attemptErrors.push(`${possiblePath}: ${errorMsg}`);
				}
			}

			if (!generatedModule) {
				throw new Error(
					`Generated prompts file not found. Tried:\n${attemptErrors.join('\n')}`
				);
			}

			// Type guard to ensure generatedModule has expected shape
			if (!this.isValidGeneratedModule(generatedModule)) {
				throw new Error('Generated module has invalid shape');
			}

			internal.debug('Generated module:', generatedModule);
			internal.debug(
				'Prompts in module:',
				Object.keys(generatedModule.prompts || {})
			);
			this.prompts =
				generatedModule.prompts ||
				(defaultPrompts as GeneratedPromptsCollection);
			internal.debug('Final prompts:', Object.keys(this.prompts));
		} catch (error) {
			// Fallback to empty prompts if generated file doesn't exist
			internal.error(
				'Error loading prompts:',
				error instanceof Error ? error.message : String(error)
			);
			this.prompts = defaultPrompts;
			internal.warn(
				'⚠️  No generated prompts found. Run `agentuity bundle` to generate prompts from src/prompts.yaml'
			);
		}
	}

	/**
	 * Get a prompt by name
	 * @param name The prompt slug/name
	 * @returns The prompt object or undefined
	 */
	public getPrompt(name: string) {
		return this.prompts[name];
	}

	/**
	 * Concatenate metadata from multiple prompt slugs into an array
	 * @param args Array of prompt slugs to concatenate
	 * @returns Array of metadata objects for each found prompt
	 */
	public async concat(...args: string[]): Promise<string> {
		return processPromptMetadataConcat(args);
	}
}

// Re-export prompts
export { defaultPrompts, generatedPrompts as prompts };<|MERGE_RESOLUTION|>--- conflicted
+++ resolved
@@ -108,12 +108,7 @@
 					const mtime = stats.mtime.getTime();
 
 					// Convert to file URL with cache-busting query param
-<<<<<<< HEAD
-					const fileUrl = pathToFileURL(possiblePath).href + `?t=${mtime}`;
-					internal.debug('  Importing from:', fileUrl);
-=======
 					const fileUrl = `${pathToFileURL(possiblePath).href}?t=${mtime}`;
->>>>>>> ecbe795a
 
 					// Use ESM dynamic import instead of require
 					generatedModule = await import(fileUrl);
