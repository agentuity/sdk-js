--- conflicted
+++ resolved
@@ -136,15 +136,7 @@
 		Accept: 'application/json',
 		'User-Agent': `Agentuity JS SDK/${sdkVersion}`,
 	};
-<<<<<<< HEAD
-	
-	// Only send Content-Type when a body is present
-	if (request.body) {
-		headers['Content-Type'] = 'application/json';
-	}
-=======
-
->>>>>>> 5cfedbc2
+
 	// allow headers to be overridden
 	for (const key in request.headers) {
 		headers[key] = request.headers[key];
