--- conflicted
+++ resolved
@@ -815,24 +815,14 @@
 /**
  * Available prompt names
  */
-<<<<<<< HEAD
-export type PromptName =
-	keyof import('./apis/prompt/generated/index.js').GeneratedPromptsCollection;
-=======
 export type PromptName = keyof GeneratedPromptsCollection;
->>>>>>> 5bd84ff9
 
 /**
  * A prompt object with system and prompt functions
  */
 export type PromptObject<T extends PromptName> = {
-<<<<<<< HEAD
-	system: import('./apis/prompt/generated/index.js').GeneratedPromptsCollection[T]['system'];
-	prompt: import('./apis/prompt/generated/index.js').GeneratedPromptsCollection[T]['prompt'];
-=======
 	system: GeneratedPromptsCollection[T]['system'];
 	prompt: GeneratedPromptsCollection[T]['prompt'];
->>>>>>> 5bd84ff9
 };
 
 /**
@@ -840,13 +830,10 @@
  */
 export interface PromptsAPI {
 	/**
-<<<<<<< HEAD
-=======
 	 * Concatenate metadata from multiple prompt slugs into an array
 	 */
 	concat: (...args: string[]) => Promise<string>;
 	/**
->>>>>>> 5bd84ff9
 	 * Get system or prompt functions by slug
 	 */
 	getPrompt: <T extends PromptName>(name: T) => PromptObject<T>;
