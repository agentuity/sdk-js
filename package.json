--- conflicted
+++ resolved
@@ -1,10 +1,6 @@
 {
 	"name": "@agentuity/sdk",
-<<<<<<< HEAD
-	"version": "0.0.154",
-=======
 	"version": "0.0.147",
->>>>>>> ea9b7e22
 	"description": "The Agentuity SDK for NodeJS and Bun",
 	"license": "Apache-2.0",
 	"public": true,
