--- conflicted
+++ resolved
@@ -39,13 +39,9 @@
 		"lint": "npx @biomejs/biome lint --write",
 		"changeset": "npx @changesets/cli",
 		"version": "npx @changesets/cli version",
-<<<<<<< HEAD
-		"release": "rm -rf dist && npm run build && npx @changesets/cli publish && git push --follow-tags",
+		"release": "npm run build && npx @changesets/cli publish && git push --follow-tags",
+		"start": "npm run node:start",
 		"test": "bun test"
-=======
-		"release": "npm run build && npx @changesets/cli publish && git push --follow-tags",
-		"start": "npm run node:start"
->>>>>>> 77a7670a
 	},
 	"exports": {
 		"./package.json": "./package.json",
