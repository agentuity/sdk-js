# @agentuity/sdk Changelog

## 0.0.118

### Patch Changes

<<<<<<< HEAD
- Logger enhancements
=======
- 70791ff: Improve error handling
>>>>>>> 7eaf2fa0

## 0.0.117

### Patch Changes

- Better type handling for metadata where can be any valid JSON object ([#110](https://github.com/agentuity/sdk-js/pull/110))

## 0.0.116

### Patch Changes

- Fixed issue where empty POST body would cause a hang

## 0.0.115

### Added

- Added AGENTUITY_SDK_KEY (#107)

### ⚠️ Breaking Changes

- The environment variable `AGENTUITY_API_KEY` has been renamed to `AGENTUITY_SDK_KEY` for better clarity and consistency. You will need to update your environment variables and code references accordingly.
- When using the Agentuity CLI, it will detect this change and offer to automatically migrate your code references.

## 0.0.114

### Patch Changes

- Fixed issue with Vector get type being wrong

## 0.0.113

### Patch Changes

- cross platform support for headers.toJSON

## 0.0.112

### Patch Changes

- 9c087d2: Add missing console logger methods
- e0d2307: Adds a Bun error handler for unhandled exceptions that are thrown from the agent.

## 0.0.111

### Patch Changes

- 32e8fcb: More fixes related to gzip compression when using keyvalue
  Change the name of the span when doing a remote solution vs remote execution
  Update to use versioned routes for API services

## 0.0.110

### Patch Changes

- In cloud we must bind to all addresses

## 0.0.109

### Patch Changes

- 984f9e8: Add the ability for an agent to return a Response object directly to provide more flexibility to integrate with existing APIs and protocols
- 4225c14: Bind explicitly to ipv4 when creating server

## 0.0.108

### Patch Changes

- Fixed issue when the keyvalue returns a gzip encoded value

## 0.0.107

### Patch Changes

- Fix issue with chunking and streaming text not matching in some cases

## 0.0.106

### Patch Changes

- Fix attempting to read the stream more than once
- c3c4e9c: Breaking change: Refactor the data API to have async methods instead of static properties so we can fully take advantage of the new streaming capabilities

## 0.0.106-next.1

### Patch Changes

- Fix attempting to read the stream more than once

## 0.0.106-next.0

### Patch Changes

- 24a34bc: Breaking change: Refactor the data API to have async methods instead of static properties so we can fully take advantage of the new streaming capabilities

## 0.0.105

### Patch Changes

- f6e04cf: Add support for remote agent handoff ([#85](https://github.com/agentuity/sdk-js/pull/85))

## 0.0.104

### Patch Changes

- e32f0d8: Add support for remote agent-to-agent invocation ([#83](https://github.com/agentuity/sdk-js/pull/83))

All notable changes to this project will be documented in this file.

## [0.0.103] - 2025-04-23

### Patch Changes

- 9f79163: Refactor to support binary streams instead of intermediate JSON protocol (#81)
  - Improved handling of HTTP native protocol
  - Added support for passing in the runId
  - Better handling of stream data and binary content

## [0.0.102] - 2025-04-16

### Fixed

- Fix issue where the child span had the wrong parent on outbound requests for agent-to-agent ([#79](https://github.com/agentuity/sdk-js/pull/79))

## [0.0.101] - 2025-04-18

### Added

- Add agent context to console logger when running inside agent scope ([#77](https://github.com/agentuity/sdk-js/pull/77))

## [0.0.100] - 2025-04-15

### Added

- Add permissions ([5fbda32](https://github.com/agentuity/sdk-js/commit/5fbda32))

### Changed

- Add more otel trace context headers, remove old trace provider ([#72](https://github.com/agentuity/sdk-js/pull/72))
- Automatically base64 encode welcome prompts ([#73](https://github.com/agentuity/sdk-js/pull/73))

### Fixed

- Fix NodeJS issue where the buffer isn't correctly sending the blob but works fine in Bun version (doesn't support a buffer view, switched to blob) ([#74](https://github.com/agentuity/sdk-js/pull/74))
- Debug github workflow git tag issue

## [0.0.99] - 2025-04-14

### Patch Changes

- More debug for github workflow

## [0.0.98] - 2025-04-14

### Patch Changes

- More debug for github release tags

## [0.0.97] - 2025-04-14

### Patch Changes

- 0bd3fff: Attempt to fix issue with github workflow not pushing tag after release

## [0.0.96] - 2025-04-14

### Patch Changes

- a5bafb7: Fix issue with node keyvalue not correctly handling the buffer upload

## [0.0.95] - 2025-04-14

### Patch Changes

- 361ab69: Add more otel trace context headers, remove old trace provider
- 1b9f047: Base64 encode the welcome prompts

## [0.0.94] - 2025-03-31

### Patch Changes

- addda11: Fix regression in otel traces missing for AI SDK by change in opentelemetry-api version change

## [0.0.93] - 2025-03-31

### Patch Changes

- 8220ae0: Add support for agent inspection discovery

## [0.0.92] - 2025-03-31

### Patch Changes

- b41dcc8: Add data and markdown methods to AgentResponse interface and implementation

## [0.0.91] - 2025-03-31

### Patch Changes

- Use new agentuity sdk api
- 3869d0d: Add GitHub workflow for npm package release triggered by version tags

## [0.0.90] - 2025-03-27

### Patch Changes

- Fix Vector delete api

## [0.0.89] - 2025-03-25

### Added

- Add the agentName to the log attributes ([#33](https://github.com/agentuity/sdk-js/pull/33))

### Changed

- Console Logger: show max depth for any objects ([#32](https://github.com/agentuity/sdk-js/pull/32))
- When stream is requested but the response isn't a stream, chunk up the response data into chunks and smooth out as if streamed ([#31](https://github.com/agentuity/sdk-js/pull/31))

### Fixed

- Fixed issue with buffer underrun getting sent and issue with json encoding ([#34](https://github.com/agentuity/sdk-js/pull/34))

## [0.0.88] - 2025-03-21

### Patch Changes

- b09c469: Improve loading project when using node or bun directly vs using start script or agentuity dev
- Fix mismatch between local run vs remote run with HTTP headers as property of metadata vs the metadata object

## [0.0.87] - 2025-03-18

### Patch Changes

- Slight improvement in location of when context.logger for agent is created

## [0.0.86] - 2025-03-16

### Patch Changes

- Add support for agentId on context.logger
  Fix issue with underrun on base64 stream

## [0.0.85] - 2025-03-15

### Patch Changes

- Streaming Support including SSE

## [0.0.84] - 2025-03-14

### Added

- Stream IO Input: add new facility to support stream io for input data [#23](https://github.com/agentuity/sdk-js/pull/23)

### Patch Changes

- Release with new transport model

## [0.0.83] - 2025-03-10

### Patch Changes

- Fix devmode logging when devmode environment is set by live

## [0.0.82] - 2025-03-08

### Patch Changes

- KeyValue compression only on upload, not download

## [0.0.81] - 2025-03-06

### Patch Changes

- Add support for compressing keyvalue entries

## [0.0.80] - 2025-03-04

### Patch Changes

- Refactor the types to make it easier to use and fix a number of other small issues

## [0.0.79] - 2025-03-02

### Patch Changes

- Add agent information on root HTTP span

## [0.0.78] - 2025-02-28

### Patch Changes

- Fixed issue with Vector delete

## [0.0.77] - 2025-02-26

### Patch Changes

- Expose public run route for HTTP server for local testing

## [0.0.76] - 2025-02-24

### Patch Changes

- Removed unused package
  AgentRequest metadata is now a getter
  AgentRequest metadata() is not get()
  Fixed issue with local agent-to-agent serialization

## [0.0.75] - 2025-02-22

### Patch Changes

- Improve handling for request text()

## [0.0.74] - 2025-02-20

### Patch Changes

- Fixed issue with local agent-to-agent routing

## [0.0.73] - 2025-02-18

### Patch Changes

- - Fix issue where logs wouldn't show up in console
  - Fix issue where the gray color for debug in log
  - Print debug message when connected to cloud

## [0.0.72] - 2025-02-16

### Patch Changes

- Fix issue with non-otel logging causing issues

## [0.0.71] - 2025-02-14

### Patch Changes

- Make sure we check correctness of incoming HTTP request before continuing

## [0.0.70] - 2025-02-12

### Patch Changes

- fix issue with composite tracer, use a safe JSON stringify

## [0.0.69] - 2025-02-10

### Patch Changes

- A fixes to make sure the logger cannot get into an infinite recursion loop and cleanup some safety around logging

## [0.0.68] - 2025-02-08

### Patch Changes

- Add more work around otel trace propagation

## [0.0.67] - 2025-02-06

### Patch Changes

- Fix error on otel

## [0.0.66] - 2025-02-04

### Patch Changes

- Add an additional key for the object stored in Vector Storage so we have something to display to the user in the console

## [0.0.65] - 2025-02-02

### Patch Changes

- Reworks moving IO out of the configuration and into the API. Reworks agent routing to require an explicit Agent ID

## [0.0.64] - 2025-01-31

### Patch Changes

- Add fetch instrumentation
- Add otel trace propagation
- Monkey patch console to redirect into otel logger
- More improvements on bundling JS
- Handle direct return from agent run in case you don't return correct signature
- Set the span status on completion for agent run
- Add cli version to trace context
- More work on agent-to-agent remote comms

## [0.0.63] - 2025-01-29

### Patch Changes

- Add hostmetrics to otel collection

## [0.0.62] - 2025-01-27

### Patch Changes

- Allow the content type to be set on redirect and make sure we prefer the overriden payload

## [0.0.61] - 2025-01-25

### Patch Changes

- Add the mechanics for agent-to-agent communication

## [0.0.60] - 2025-01-23

### Patch Changes

- Add SDK version to various places and improve local dev

## [0.0.59] - 2025-01-21

### Patch Changes

- Improve error logging. Don't log the same error multiple times.

## [0.0.58] - 2025-01-19

### Patch Changes

- Revert a stupid incorrect change that Cursor made!!!

## [0.0.57] - 2025-01-17

### Patch Changes

- - Fixed issue where the contentType wasnt correctly returning on the assertion
  - Tighten up tsconfig unused import rule and remove unused import
  - Add unique agentId calculation and put in context and trace attributes for better linkage

## [0.0.56] - 2025-01-15

### Patch Changes

- Fixed issue with request payload not getting base64 decoded

## [0.0.55] - 2025-01-13

### Patch Changes

- Switch to use HTTP for otel

## [0.0.54] - 2025-01-11

### Patch Changes

- Expose auth header for OTLP and set more attributes

## [0.0.53] - 2025-01-09

### Patch Changes

- Adds support for bearer authorization and adds additional resource information

## [0.0.52] - 2025-01-07

### Patch Changes

- Add support for a health endpoint

## [0.0.51] - 2025-01-05

### Patch Changes

- Fixing automation around publishing

## [0.0.50] - 2025-01-03

### Patch Changes

- More build and publish changes

## [0.0.49] - 2025-01-01

### Patch Changes

- be86f59: more publish changes

## [0.0.48] - 2024-12-30

### Patch Changes

- Refactor the JS SDK to better support new workflow<|MERGE_RESOLUTION|>--- conflicted
+++ resolved
@@ -4,11 +4,8 @@
 
 ### Patch Changes
 
-<<<<<<< HEAD
 - Logger enhancements
-=======
 - 70791ff: Improve error handling
->>>>>>> 7eaf2fa0
 
 ## 0.0.117
 
