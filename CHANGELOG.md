# @agentuity/sdk

## 0.0.83

### Patch Changes

<<<<<<< HEAD
- Stream IO Input: add new facility to support stream io for input data
=======
- Fix devmode logging when devmode environment is set by live
>>>>>>> 893af7e2

## 0.0.82

### Patch Changes

- KeyValue compression only on upload, not download

## 0.0.81

### Patch Changes

- Add support for compressing keyvalue entries

## 0.0.80

### Patch Changes

- Refactor the types to make it easier to use and fix a number of other small issues

## 0.0.79

### Patch Changes

- Add agent information on root HTTP span

## 0.0.78

### Patch Changes

- Fixed issue with Vector delete

## 0.0.77

### Patch Changes

- Expose public run route for HTTP server for local testing

## 0.0.76

### Patch Changes

- Removed unused package
  AgentRequest metadata is now a getter
  AgentRequest metadata() is not get()
  Fixed issue with local agent-to-agent serialization

## 0.0.75

### Patch Changes

- Improve handling for request text()

## 0.0.74

### Patch Changes

- Fixed issue with local agent-to-agent routing

## 0.0.73

### Patch Changes

- - Fix issue where logs wouldn't show up in console
  - Fix issue where the gray color for debug in log
  - Print debug message when connected to cloud

## 0.0.72

### Patch Changes

- Fix issue with non-otel logging causing issues

## 0.0.71

### Patch Changes

- Make sure we check correctness of incoming HTTP request before continuing

## 0.0.70

### Patch Changes

- fix issue with composite tracer, use a safe JSON stringify

## 0.0.69

### Patch Changes

- A fixes to make sure the logger cannot get into an infinite recursion loop and cleanup some safety around logging

## 0.0.68

### Patch Changes

- Add more work around otel trace propagation

## 0.0.67

### Patch Changes

- Fix error on otel

## 0.0.66

### Patch Changes

- Add an additional key for the object stored in Vector Storage so we have something to display to the user in the console

## 0.0.65

### Patch Changes

- Reworks moving IO out of the configuration and into the API. Reworks agent routing to require an explicit Agent ID

## 0.0.64

### Patch Changes

- Add fetch instrumentation
- Add otel trace propagation
- Monkey patch console to redirect into otel logger
- More improvements on bundling JS
- Handle direct return from agent run in case you don't return correct signature
- Set the span status on completion for agent run
- Add cli version to trace context
- More work on agent-to-agent remote comms

## 0.0.63

### Patch Changes

- Add hostmetrics to otel collection

## 0.0.62

### Patch Changes

- Allow the content type to be set on redirect and make sure we prefer the overriden payload

## 0.0.61

### Patch Changes

- Add the mechanics for agent-to-agent communication

## 0.0.60

### Patch Changes

- Add SDK version to various places and improve local dev

## 0.0.59

### Patch Changes

- Improve error logging. Don't log the same error multiple times.

## 0.0.58

### Patch Changes

- Revert a stupid incorrect change that Cursor made!!!

## 0.0.57

### Patch Changes

- - Fixed issue where the contentType wasnt correctly returning on the assertion
  - Tighten up tsconfig unused import rule and remove unused import
  - Add unique agentId calculation and put in context and trace attributes for better linkage

## 0.0.56

### Patch Changes

- Fixed issue with request payload not getting base64 decoded

## 0.0.55

### Patch Changes

- Switch to use HTTP for otel

## 0.0.54

### Patch Changes

- Expose auth header for OTLP and set more attributes

## 0.0.53

### Patch Changes

- Adds support for bearer authorization and adds additional resource information

## 0.0.52

### Patch Changes

- Add support for a health endpoint

## 0.0.51

### Patch Changes

- Fixing automation around publishing

## 0.0.50

### Patch Changes

- More build and publish changes

## 0.0.49

### Patch Changes

- be86f59: more publish changes

## 0.0.48

### Patch Changes

- Refactor the JS SDK to better support new workflow<|MERGE_RESOLUTION|>--- conflicted
+++ resolved
@@ -4,11 +4,7 @@
 
 ### Patch Changes
 
-<<<<<<< HEAD
-- Stream IO Input: add new facility to support stream io for input data
-=======
 - Fix devmode logging when devmode environment is set by live
->>>>>>> 893af7e2
 
 ## 0.0.82
 
